# A read-eval-print-loop for Lean 4

Run using `lake exe repl`.
Communicates via JSON on stdin and stdout.
Commands should be separated by blank lines.

The REPL works both in "command" mode and "tactic" mode.

## Command mode

In command mode, you send complete commands (e.g. declarations) to the REPL.

Commands may be of the form

```json
{ "cmd" : "def f := 2" }
```

```json
{ "cmd" : "example : f = 2 := rfl", "env" : 1 }
```

The `env` field, if present,
must contain a number received in the `env` field of a previous response,
and causes the command to be run in the existing environment.

If there is no `env` field, a new environment is created.

You can only use `import` commands when you do not specify the `env` field.

You can backtrack simply by using earlier values for `env`.

The response includes:
* A numeric label for the `Environment` after your command,
  which you can use as the starting point for subsequent commands.
* Any messages generated while processing your command.
* A list of the `sorry`s in your command, including
  * their expected type, and
  * a numeric label for the proof state at the `sorry`, which you can then use in tactic mode.

Example output:

```json
{"sorries":
 [{"pos": {"line": 1, "column": 18},
   "endPos": {"line": 1, "column": 23},
   "goal": "⊢ Nat",
   "proofState": 0}],
 "messages":
 [{"severity": "error",
   "pos": {"line": 1, "column": 23},
   "endPos": {"line": 1, "column": 26},
   "data":
   "type mismatch\n  rfl\nhas type\n  f = f : Prop\nbut is expected to have type\n  f = 2 : Prop"}],
 "env": 6}
```

showing any messages generated, and sorries with their goal states.

<<<<<<< HEAD
### Incrementality

The REPL now has experimental support for incrementality in command mode.
If you send two commands which use the same environment,
the second command will automatically use snapshots of the elaboration of the tactics in the first command.

That is, if you send
```json
{ "cmd" : "def f := by expensive_tactic; cheap_tactic" }
{ "cmd" : "def f := by expensive_tactic; other_cheap_tactic" }
```
then the second command should be fast!

By default the REPL tries to use the most recent available snapshot generated from the starting environment.
It is also possible to control this explicitly, using the `incr` field.
This should refer to the *result* environment for the tactic elaboration you would like to use.

Thus in
```json
{ "cmd" : "import Mathlib" }
{ "cmd" : "def f := by expensive_tactic; done", "env" : 0 }
{ "cmd" : "def f := by sorry", "env" : 0 }
{ "cmd" : "def f := by expensive_tactic; done", "env" : 0 }
```
both invocations of `expensive_tactic` will be slow.

However, if the first `def f` command returned `{"env" : 1}`, then we can use
```json
{ "cmd" : "import Mathlib" }
{ "cmd" : "def f := by expensive_tactic; done", "env" : 0 }
{ "cmd" : "def f := by sorry", "env" : 0 }
{ "cmd" : "def f := by expensive_tactic; done", "env" : 0, "incr" : 1 }
```
and then the second invocation of `expensive_tactic` will be fast again.
=======
## File mode

There is a simple wrapper around command mode that allows reading in an entire file.

If `test/file.lean` contains
```lean
def f : Nat := 37

def g := 2

theorem h : f + g = 39 := by exact rfl
```

then
```
echo '{"path": "test/file.lean", "allTactics": true}' | lake exe repl
```
results in output
```json
{"tactics":
 [{"tactic": "exact rfl",
   "proofState": 0,
   "pos": {"line": 5, "column": 29},
   "goals": "⊢ f + g = 39",
   "endPos": {"line": 5, "column": 38}}],
 "env": 0}
 ```
>>>>>>> 2ab79481

## Tactic mode (experimental)

To enter tactic mode issue a command containing a `sorry`,
and then use the `proofState` index returned for each `sorry`.

Example usage:
```json
{"cmd" : "def f (x : Unit) : Nat := by sorry"}

{"sorries":
 [{"proofState": 0,
   "pos": {"line": 1, "column": 29},
   "goal": "x : Unit\n⊢ Nat",
   "endPos": {"line": 1, "column": 34}}],
 "messages":
 [{"severity": "warning",
   "pos": {"line": 1, "column": 4},
   "endPos": {"line": 1, "column": 5},
   "data": "declaration uses 'sorry'"}],
 "env": 0}

{"tactic": "apply Int.natAbs", "proofState": 0}

{"proofState": 1, "goals": ["x : Unit\n⊢ Int"]}

{"tactic": "exact -37", "proofState": 1}

{"proofState": 2, "goals": []}
```

You can use `sorry` in tactic mode.
The result will contain additional `proofState` identifiers for the goal at each sorry.

At present there is nothing you can do with a completed proof state:
we would like to extend this so that you can replace the original `sorry` with your tactic script,
and obtain the resulting `Environment`

## Pickling

The REPL supports pickling environments and proof states to disk as `.olean` files.
As long as the same imports are available, it should be possible to move such an `.olean` file
to another machine and unpickle into a new REPL session.

The commands are

```json
{"pickleTo": "path/to/file.olean", "env": 7}

{"pickleTo": "path/to/file.olean", "proofState": 17}

{"unpickleEnvFrom": "path/to/file.olean"}

{"unpickleProofStateFrom": "path/to/file.olean"}
```

The unpickling commands will report the new "env" or "proofState" identifier that
you can use in subsequent commands.

Pickling is quite efficient:
* we don't record full `Environment`s, only the changes relative to imports
* unpickling uses memory mapping
* file sizes are generally small, but see https://github.com/digama0/leangz if compression is
  desirable

## Using the REPL from another project

Set up your project as usual using `lake new` or `lake init`
(or the interactive setup GUI available via the VSCode extension under the `∀` menu).

In that project, add `require` statements in the `lakefile.lean` for any dependencies you need
(e.g. Mathlib). (You probably should verify that `lake build` works as expected in that project.)

Now you can run the REPL as:
```shell
lake env ../path/to/repl/.lake/build/bin/repl < commands.in
```
(Here `../path/to/repl/` represents the path to your checkout of this repository,
in which you've already run `lake build`.)

The `lake env` prefix sets up the environment associated to your local project, so that the REPL
can find needed imports.

## Future work

* Replay tactic scripts from tactic mode back into the original `sorry`.
* Currently if you create scoped environment extensions (e.g. scoped notations) in a session
  these are not correctly pickled and unpickled in later sessions.<|MERGE_RESOLUTION|>--- conflicted
+++ resolved
@@ -57,7 +57,6 @@
 
 showing any messages generated, and sorries with their goal states.
 
-<<<<<<< HEAD
 ### Incrementality
 
 The REPL now has experimental support for incrementality in command mode.
@@ -92,7 +91,7 @@
 { "cmd" : "def f := by expensive_tactic; done", "env" : 0, "incr" : 1 }
 ```
 and then the second invocation of `expensive_tactic` will be fast again.
-=======
+
 ## File mode
 
 There is a simple wrapper around command mode that allows reading in an entire file.
@@ -120,7 +119,6 @@
    "endPos": {"line": 5, "column": 38}}],
  "env": 0}
  ```
->>>>>>> 2ab79481
 
 ## Tactic mode (experimental)
 
